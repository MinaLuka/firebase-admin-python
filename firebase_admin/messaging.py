--- conflicted
+++ resolved
@@ -255,11 +255,7 @@
         return self._errors
 
 
-<<<<<<< HEAD
-class BatchResponse(object):
-=======
 class BatchResponse:
->>>>>>> ffebd3cd
     """The response received from a batch request to the FCM API."""
 
     def __init__(self, responses):
@@ -301,11 +297,7 @@
 
     @property
     def exception(self):
-<<<<<<< HEAD
-        """A FirebaseError if an error occurs while sending the message to the FCM service."""
-=======
         """A ``FirebaseError`` if an error occurs while sending the message to the FCM service."""
->>>>>>> ffebd3cd
         return self._exception
 
 
@@ -316,11 +308,7 @@
     FCM_BATCH_URL = 'https://fcm.googleapis.com/batch'
     IID_URL = 'https://iid.googleapis.com'
     IID_HEADERS = {'access_token_auth': 'true'}
-<<<<<<< HEAD
-    JSON_ENCODER = _messaging_utils.MessageEncoder()
-=======
     JSON_ENCODER = _messaging_encoder.MessageEncoder()
->>>>>>> ffebd3cd
 
     FCM_ERROR_TYPES = {
         'APNS_AUTH_ERROR': ThirdPartyAuthError,
