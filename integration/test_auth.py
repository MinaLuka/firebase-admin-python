# Copyright 2017 Google Inc.
#
# Licensed under the Apache License, Version 2.0 (the "License");
# you may not use this file except in compliance with the License.
# You may obtain a copy of the License at
#
#     http://www.apache.org/licenses/LICENSE-2.0
#
# Unless required by applicable law or agreed to in writing, software
# distributed under the License is distributed on an "AS IS" BASIS,
# WITHOUT WARRANTIES OR CONDITIONS OF ANY KIND, either express or implied.
# See the License for the specific language governing permissions and
# limitations under the License.

"""Integration tests for firebase_admin.auth module."""
import base64
import datetime
import random
import time
from urllib import parse
import uuid

import google.oauth2.credentials
from google.auth import transport
import pytest
import requests

import firebase_admin
from firebase_admin import auth
from firebase_admin import credentials



_verify_token_url = 'https://www.googleapis.com/identitytoolkit/v3/relyingparty/verifyCustomToken'
_verify_password_url = 'https://www.googleapis.com/identitytoolkit/v3/relyingparty/verifyPassword'
_password_reset_url = 'https://www.googleapis.com/identitytoolkit/v3/relyingparty/resetPassword'
_verify_email_url = 'https://www.googleapis.com/identitytoolkit/v3/relyingparty/setAccountInfo'
_email_sign_in_url = 'https://www.googleapis.com/identitytoolkit/v3/relyingparty/emailLinkSignin'

ACTION_LINK_CONTINUE_URL = 'http://localhost?a=1&b=5#f=1'

def _sign_in(custom_token, api_key):
    body = {'token' : custom_token.decode(), 'returnSecureToken' : True}
    params = {'key' : api_key}
    resp = requests.request('post', _verify_token_url, params=params, json=body)
    resp.raise_for_status()
    return resp.json().get('idToken')

def _sign_in_with_password(email, password, api_key):
    body = {'email': email, 'password': password}
    params = {'key' : api_key}
    resp = requests.request('post', _verify_password_url, params=params, json=body)
    resp.raise_for_status()
    return resp.json().get('idToken')

def _random_id():
    random_id = str(uuid.uuid4()).lower().replace('-', '')
    email = 'test{0}@example.{1}.com'.format(random_id[:12], random_id[12:])
    return random_id, email

def _random_phone():
    return '+1' + ''.join([str(random.randint(0, 9)) for _ in range(0, 10)])

def _reset_password(oob_code, new_password, api_key):
    body = {'oobCode': oob_code, 'newPassword': new_password}
    params = {'key' : api_key}
    resp = requests.request('post', _password_reset_url, params=params, json=body)
    resp.raise_for_status()
    return resp.json().get('email')

def _verify_email(oob_code, api_key):
    body = {'oobCode': oob_code}
    params = {'key' : api_key}
    resp = requests.request('post', _verify_email_url, params=params, json=body)
    resp.raise_for_status()
    return resp.json().get('email')

def _sign_in_with_email_link(email, oob_code, api_key):
    body = {'oobCode': oob_code, 'email': email}
    params = {'key' : api_key}
    resp = requests.request('post', _email_sign_in_url, params=params, json=body)
    resp.raise_for_status()
    return resp.json().get('idToken')

def _extract_link_params(link):
    query = parse.urlparse(link).query
    query_dict = dict(parse.parse_qsl(query))
    return query_dict

def test_custom_token(api_key):
    custom_token = auth.create_custom_token('user1')
    id_token = _sign_in(custom_token, api_key)
    claims = auth.verify_id_token(id_token)
    assert claims['uid'] == 'user1'

def test_custom_token_without_service_account(api_key):
    google_cred = firebase_admin.get_app().credential.get_credential()
    cred = CredentialWrapper.from_existing_credential(google_cred)
    custom_app = firebase_admin.initialize_app(cred, {
        'serviceAccountId': google_cred.service_account_email,
        'projectId': firebase_admin.get_app().project_id
    }, 'temp-app')
    try:
        custom_token = auth.create_custom_token('user1', app=custom_app)
        id_token = _sign_in(custom_token, api_key)
        claims = auth.verify_id_token(id_token)
        assert claims['uid'] == 'user1'
    finally:
        firebase_admin.delete_app(custom_app)

def test_custom_token_with_claims(api_key):
    dev_claims = {'premium' : True, 'subscription' : 'silver'}
    custom_token = auth.create_custom_token('user2', dev_claims)
    id_token = _sign_in(custom_token, api_key)
    claims = auth.verify_id_token(id_token)
    assert claims['uid'] == 'user2'
    assert claims['premium'] is True
    assert claims['subscription'] == 'silver'

def test_session_cookies(api_key):
    dev_claims = {'premium' : True, 'subscription' : 'silver'}
    custom_token = auth.create_custom_token('user3', dev_claims)
    id_token = _sign_in(custom_token, api_key)
    expires_in = datetime.timedelta(days=1)
    session_cookie = auth.create_session_cookie(id_token, expires_in=expires_in)
    claims = auth.verify_session_cookie(session_cookie)
    assert claims['uid'] == 'user3'
    assert claims['premium'] is True
    assert claims['subscription'] == 'silver'
    assert claims['iss'].startswith('https://session.firebase.google.com')
    estimated_exp = int(time.time() + expires_in.total_seconds())
    assert abs(claims['exp'] - estimated_exp) < 5

def test_session_cookie_error():
    expires_in = datetime.timedelta(days=1)
    with pytest.raises(auth.InvalidIdTokenError):
        auth.create_session_cookie('not.a.token', expires_in=expires_in)

def test_get_non_existing_user():
    with pytest.raises(auth.UserNotFoundError) as excinfo:
        auth.get_user('non.existing')
    assert str(excinfo.value) == 'No user record found for the provided user ID: non.existing.'

def test_get_non_existing_user_by_email():
    with pytest.raises(auth.UserNotFoundError) as excinfo:
        auth.get_user_by_email('non.existing@definitely.non.existing')
    error_msg = ('No user record found for the provided email: '
                 'non.existing@definitely.non.existing.')
    assert str(excinfo.value) == error_msg

def test_update_non_existing_user():
    with pytest.raises(auth.UserNotFoundError):
        auth.update_user('non.existing')

def test_delete_non_existing_user():
    with pytest.raises(auth.UserNotFoundError):
        auth.delete_user('non.existing')

@pytest.fixture
def new_user():
    user = auth.create_user()
    yield user
    auth.delete_user(user.uid)

@pytest.fixture
def new_user_with_params():
    random_id, email = _random_id()
    phone = _random_phone()
    user = auth.create_user(
        uid=random_id,
        email=email,
        phone_number=phone,
        display_name='Random User',
        photo_url='https://example.com/photo.png',
        email_verified=True,
        password='secret',
    )
    yield user
    auth.delete_user(user.uid)

@pytest.fixture
def new_user_list():
    users = [
        auth.create_user(password='password').uid,
        auth.create_user(password='password').uid,
        auth.create_user(password='password').uid,
    ]
    yield users
    for uid in users:
        auth.delete_user(uid)

@pytest.fixture
def new_user_email_unverified():
    random_id, email = _random_id()
    user = auth.create_user(
        uid=random_id,
        email=email,
        email_verified=False,
        password='password'
    )
    yield user
    auth.delete_user(user.uid)

def test_get_user(new_user_with_params):
    user = auth.get_user(new_user_with_params.uid)
    assert user.uid == new_user_with_params.uid
    assert user.display_name == 'Random User'
    assert user.email == new_user_with_params.email
    assert user.phone_number == new_user_with_params.phone_number
    assert user.photo_url == 'https://example.com/photo.png'
    assert user.email_verified is True
    assert user.disabled is False

    user = auth.get_user_by_email(new_user_with_params.email)
    assert user.uid == new_user_with_params.uid
    user = auth.get_user_by_phone_number(new_user_with_params.phone_number)
    assert user.uid == new_user_with_params.uid

    assert len(user.provider_data) == 2
    provider_ids = sorted([provider.provider_id for provider in user.provider_data])
    assert provider_ids == ['password', 'phone']

def test_list_users(new_user_list):
    err_msg_template = (
        'Missing {field} field. A common cause would be forgetting to add the "Firebase ' +
        'Authentication Admin" permission. See instructions in CONTRIBUTING.md')

    fetched = []
    # Test exporting all user accounts.
    page = auth.list_users()
    while page:
        for user in page.users:
            assert isinstance(user, auth.ExportedUserRecord)
            if user.uid in new_user_list:
                fetched.append(user.uid)
                assert user.password_hash is not None, (
                    err_msg_template.format(field='password_hash'))
                assert user.password_salt is not None, (
                    err_msg_template.format(field='password_salt'))
        page = page.get_next_page()
    assert len(fetched) == len(new_user_list)

    fetched = []
    page = auth.list_users()
    for user in page.iterate_all():
        assert isinstance(user, auth.ExportedUserRecord)
        if user.uid in new_user_list:
            fetched.append(user.uid)
            assert user.password_hash is not None, (
                err_msg_template.format(field='password_hash'))
            assert user.password_salt is not None, (
                err_msg_template.format(field='password_salt'))
    assert len(fetched) == len(new_user_list)

def test_create_user(new_user):
    user = auth.get_user(new_user.uid)
    assert user.uid == new_user.uid
    assert user.display_name is None
    assert user.email is None
    assert user.phone_number is None
    assert user.photo_url is None
    assert user.email_verified is False
    assert user.disabled is False
    assert user.custom_claims is None
    assert user.user_metadata.creation_timestamp > 0
    assert user.user_metadata.last_sign_in_timestamp is None
<<<<<<< HEAD
    assert len(user.provider_data) is 0
=======
    assert len(user.provider_data) == 0
>>>>>>> ffebd3cd
    with pytest.raises(auth.UidAlreadyExistsError):
        auth.create_user(uid=new_user.uid)

def test_update_user(new_user):
    _, email = _random_id()
    phone = _random_phone()
    user = auth.update_user(
        new_user.uid,
        email=email,
        phone_number=phone,
        display_name='Updated Name',
        photo_url='https://example.com/photo.png',
        email_verified=True,
        password='secret')
    assert user.uid == new_user.uid
    assert user.display_name == 'Updated Name'
    assert user.email == email
    assert user.phone_number == phone
    assert user.photo_url == 'https://example.com/photo.png'
    assert user.email_verified is True
    assert user.disabled is False
    assert user.custom_claims is None
    assert len(user.provider_data) == 2

def test_set_custom_user_claims(new_user, api_key):
    claims = {'admin' : True, 'package' : 'gold'}
    auth.set_custom_user_claims(new_user.uid, claims)
    user = auth.get_user(new_user.uid)
    assert user.custom_claims == claims
    custom_token = auth.create_custom_token(new_user.uid)
    id_token = _sign_in(custom_token, api_key)
    dev_claims = auth.verify_id_token(id_token)
    for key, value in claims.items():
        assert dev_claims[key] == value

def test_update_custom_user_claims(new_user):
    assert new_user.custom_claims is None
    claims = {'admin' : True, 'package' : 'gold'}
    auth.set_custom_user_claims(new_user.uid, claims)
    user = auth.get_user(new_user.uid)
    assert user.custom_claims == claims

    claims = {'admin' : False, 'subscription' : 'guest'}
    auth.set_custom_user_claims(new_user.uid, claims)
    user = auth.get_user(new_user.uid)
    assert user.custom_claims == claims

    auth.set_custom_user_claims(new_user.uid, None)
    user = auth.get_user(new_user.uid)
    assert user.custom_claims is None

def test_disable_user(new_user_with_params):
    user = auth.update_user(
        new_user_with_params.uid,
        display_name=auth.DELETE_ATTRIBUTE,
        photo_url=auth.DELETE_ATTRIBUTE,
        phone_number=auth.DELETE_ATTRIBUTE,
        disabled=True)
    assert user.uid == new_user_with_params.uid
    assert user.email == new_user_with_params.email
    assert user.display_name is None
    assert user.phone_number is None
    assert user.photo_url is None
    assert user.email_verified is True
    assert user.disabled is True
    assert len(user.provider_data) == 1

def test_delete_user():
    user = auth.create_user()
    auth.delete_user(user.uid)
    with pytest.raises(auth.UserNotFoundError):
        auth.get_user(user.uid)

def test_revoke_refresh_tokens(new_user):
    user = auth.get_user(new_user.uid)
    old_valid_after = user.tokens_valid_after_timestamp
    time.sleep(1)
    auth.revoke_refresh_tokens(new_user.uid)
    user = auth.get_user(new_user.uid)
    new_valid_after = user.tokens_valid_after_timestamp
    assert new_valid_after > old_valid_after

def test_verify_id_token_revoked(new_user, api_key):
    custom_token = auth.create_custom_token(new_user.uid)
    id_token = _sign_in(custom_token, api_key)
    claims = auth.verify_id_token(id_token)
    assert claims['iat'] * 1000 >= new_user.tokens_valid_after_timestamp

    time.sleep(1)
    auth.revoke_refresh_tokens(new_user.uid)
    claims = auth.verify_id_token(id_token, check_revoked=False)
    user = auth.get_user(new_user.uid)
    # verify_id_token succeeded because it didn't check revoked.
    assert claims['iat'] * 1000 < user.tokens_valid_after_timestamp

    with pytest.raises(auth.RevokedIdTokenError) as excinfo:
        claims = auth.verify_id_token(id_token, check_revoked=True)
    assert str(excinfo.value) == 'The Firebase ID token has been revoked.'

    # Sign in again, verify works.
    id_token = _sign_in(custom_token, api_key)
    claims = auth.verify_id_token(id_token, check_revoked=True)
    assert claims['iat'] * 1000 >= user.tokens_valid_after_timestamp

def test_verify_session_cookie_revoked(new_user, api_key):
    custom_token = auth.create_custom_token(new_user.uid)
    id_token = _sign_in(custom_token, api_key)
    session_cookie = auth.create_session_cookie(id_token, expires_in=datetime.timedelta(days=1))

    time.sleep(1)
    auth.revoke_refresh_tokens(new_user.uid)
    claims = auth.verify_session_cookie(session_cookie, check_revoked=False)
    user = auth.get_user(new_user.uid)
    # verify_session_cookie succeeded because it didn't check revoked.
    assert claims['iat'] * 1000 < user.tokens_valid_after_timestamp

    with pytest.raises(auth.RevokedSessionCookieError) as excinfo:
        claims = auth.verify_session_cookie(session_cookie, check_revoked=True)
    assert str(excinfo.value) == 'The Firebase session cookie has been revoked.'

    # Sign in again, verify works.
    id_token = _sign_in(custom_token, api_key)
    session_cookie = auth.create_session_cookie(id_token, expires_in=datetime.timedelta(days=1))
    claims = auth.verify_session_cookie(session_cookie, check_revoked=True)
    assert claims['iat'] * 1000 >= user.tokens_valid_after_timestamp

def test_import_users():
    uid, email = _random_id()
    user = auth.ImportUserRecord(uid=uid, email=email)
    result = auth.import_users([user])
    try:
        assert result.success_count == 1
        assert result.failure_count == 0
        saved_user = auth.get_user(uid)
        assert saved_user.email == email
    finally:
        auth.delete_user(uid)

def test_import_users_with_password(api_key):
    uid, email = _random_id()
    password_hash = base64.b64decode(
        'V358E8LdWJXAO7muq0CufVpEOXaj8aFiC7T/rcaGieN04q/ZPJ08WhJEHGjj9lz/2TT+/86N5VjVoc5DdBhBiw==')
    user = auth.ImportUserRecord(
        uid=uid, email=email, password_hash=password_hash, password_salt=b'NaCl')

    scrypt_key = base64.b64decode(
        'jxspr8Ki0RYycVU8zykbdLGjFQ3McFUH0uiiTvC8pVMXAn210wjLNmdZJzxUECKbm0QsEmYUSDzZvpjeJ9WmXA==')
    salt_separator = base64.b64decode('Bw==')
    scrypt = auth.UserImportHash.scrypt(
        key=scrypt_key, salt_separator=salt_separator, rounds=8, memory_cost=14)
    result = auth.import_users([user], hash_alg=scrypt)
    try:
        assert result.success_count == 1
        assert result.failure_count == 0
        saved_user = auth.get_user(uid)
        assert saved_user.email == email
        id_token = _sign_in_with_password(email, 'password', api_key)
        assert len(id_token) > 0
    finally:
        auth.delete_user(uid)

def test_password_reset(new_user_email_unverified, api_key):
    link = auth.generate_password_reset_link(new_user_email_unverified.email)
    assert isinstance(link, str)
    query_dict = _extract_link_params(link)
    user_email = _reset_password(query_dict['oobCode'], 'newPassword', api_key)
    assert new_user_email_unverified.email == user_email
    # password reset also set email_verified to True
    assert auth.get_user(new_user_email_unverified.uid).email_verified

def test_email_verification(new_user_email_unverified, api_key):
    link = auth.generate_email_verification_link(new_user_email_unverified.email)
    assert isinstance(link, str)
    query_dict = _extract_link_params(link)
    user_email = _verify_email(query_dict['oobCode'], api_key)
    assert new_user_email_unverified.email == user_email
    assert auth.get_user(new_user_email_unverified.uid).email_verified

def test_password_reset_with_settings(new_user_email_unverified, api_key):
    action_code_settings = auth.ActionCodeSettings(ACTION_LINK_CONTINUE_URL)
    link = auth.generate_password_reset_link(new_user_email_unverified.email,
                                             action_code_settings=action_code_settings)
    assert isinstance(link, str)
    query_dict = _extract_link_params(link)
    assert query_dict['continueUrl'] == ACTION_LINK_CONTINUE_URL
    user_email = _reset_password(query_dict['oobCode'], 'newPassword', api_key)
    assert new_user_email_unverified.email == user_email
    # password reset also set email_verified to True
    assert auth.get_user(new_user_email_unverified.uid).email_verified

def test_email_verification_with_settings(new_user_email_unverified, api_key):
    action_code_settings = auth.ActionCodeSettings(ACTION_LINK_CONTINUE_URL)
    link = auth.generate_email_verification_link(new_user_email_unverified.email,
                                                 action_code_settings=action_code_settings)
    assert isinstance(link, str)
    query_dict = _extract_link_params(link)
    assert query_dict['continueUrl'] == ACTION_LINK_CONTINUE_URL
    user_email = _verify_email(query_dict['oobCode'], api_key)
    assert new_user_email_unverified.email == user_email
    assert auth.get_user(new_user_email_unverified.uid).email_verified

def test_email_sign_in_with_settings(new_user_email_unverified, api_key):
    action_code_settings = auth.ActionCodeSettings(ACTION_LINK_CONTINUE_URL)
    link = auth.generate_sign_in_with_email_link(new_user_email_unverified.email,
                                                 action_code_settings=action_code_settings)
    assert isinstance(link, str)
    query_dict = _extract_link_params(link)
    assert query_dict['continueUrl'] == ACTION_LINK_CONTINUE_URL
    oob_code = query_dict['oobCode']
    id_token = _sign_in_with_email_link(new_user_email_unverified.email, oob_code, api_key)
    assert id_token is not None and len(id_token) > 0
    assert auth.get_user(new_user_email_unverified.uid).email_verified

class CredentialWrapper(credentials.Base):
    """A custom Firebase credential that wraps an OAuth2 token."""

    def __init__(self, token):
        self._delegate = google.oauth2.credentials.Credentials(token)

    def get_credential(self):
        return self._delegate

    @classmethod
    def from_existing_credential(cls, google_cred):
        if not google_cred.token:
            request = transport.requests.Request()
            google_cred.refresh(request)
        return CredentialWrapper(google_cred.token)<|MERGE_RESOLUTION|>--- conflicted
+++ resolved
@@ -264,11 +264,7 @@
     assert user.custom_claims is None
     assert user.user_metadata.creation_timestamp > 0
     assert user.user_metadata.last_sign_in_timestamp is None
-<<<<<<< HEAD
-    assert len(user.provider_data) is 0
-=======
     assert len(user.provider_data) == 0
->>>>>>> ffebd3cd
     with pytest.raises(auth.UidAlreadyExistsError):
         auth.create_user(uid=new_user.uid)
 
